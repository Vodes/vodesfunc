<<<<<<< HEAD
=======
from vstools import vs, core, get_y, depth, iterate, ColorRange, join, get_depth, FieldBased, FieldBasedT, get_w
from vskernels import Scaler, ScalerT, Kernel, KernelT, Catrom
from vsmasktools import EdgeDetectT, EdgeDetect
from typing import Callable, Sequence, Union
from math import floor
>>>>>>> fb7d1569
from dataclasses import dataclass
from math import floor
from typing import Any, Callable, Sequence, Union

from vskernels import Catrom, Kernel, KernelT, Scaler, ScalerT
from vsmasktools import (EdgeDetect, EdgeDetectT, KirschTCanny)
from vstools import (ColorRange, FieldBased, FieldBasedT, core, depth,
                     get_depth, get_y, iterate, join, vs, get_peak_value, get_lowest_value)

from .scale import Doubler, NNEDI_Doubler

__all__ = ["DescaleTarget", "MixedRescale", "DT"]


def get_args(clip: vs.VideoNode, base_height: int, height: float, base_width: float = None, shift: tuple[float, float] = (0.0, 0.0)):
    base_height = float(base_height)
    src_width = height * clip.width / clip.height
    if not base_width:
        base_width = clip.width
    cropped_width = base_width - 2 * floor((base_width - src_width) / 2)
    cropped_height = base_height - 2 * floor((base_height - height) / 2)
    fractional_args = dict(
        height=cropped_height,
        width=cropped_width,
        src_width=src_width,
        src_height=height,
        src_left=(cropped_width - src_width) / 2 + shift[1],
        src_top=(cropped_height - height) / 2 + shift[0],
    )
    return fractional_args


class TargetVals:
    input_clip: vs.VideoNode | None = None
    descale: vs.VideoNode | None = None
    rescale: vs.VideoNode | None = None
    doubled: vs.VideoNode | None = None
    upscale: vs.VideoNode | None = None

    index: int = 0


@dataclass
class DescaleTarget(TargetVals):
    """
    Basically an entirely self contained rescaling utility class that can do pretty much everything.

    :param height:          Height to be descaled to.
    :param kernel:          The kernel used for descaling.
    :param upscaler:        Either a vodesfunc doubler or any scaler from vsscale used to upscale/double the descaled clip.
    :param downscaler:      Any kernel or scaler used for downscaling the upscaled/doubled clip back to input res.
    :param base_height:     Needed for fractional descales.
    :param width:           Width to be descaled to. (will be calculated if None)
    :param base_width:      Needed for fractional descales. (will be calculated if None)
    :param shift:           Shifts to apply during the descaling and reupscaling.
    :param do_post_double:  A function that's called on the doubled clip. Can be used to do sensitive processing on a bigger clip. (e. g. Dehaloing)
    :param credit_mask:     Can be used to pass a mask that'll be used or False to disable error masking.
    :param credit_mask_thr: The error threshold of the automatically generated credit mask.
    :param credit_mask_bh:  Generates an error mask based on a descale using the base_height. For some reason had better results with this on some shows.
    :param line_mask:       Can be used to pass a mask that'll be used or False to disable line masking.
                            You can also pass a list containing edgemask function, scaler and thresholds to generate the mask on the doubled clip for potential better results.
                            If None is passed to the first threshold then the mask won't be binarized. It will also run a Maximum and Inflate call on the mask.
                            Example: line_mask=(KirschTCanny, Bilinear, 50 / 255, 150 / 255)
    :param field_based:     Per-field descaling. Must be a FieldBased object. For example, `field_based=FieldBased.TFF`.
                            This indicates the order the fields get operated in, and whether it needs special attention.
                            Defaults to checking the input clip for the frameprop.
    :param border_handling: Adjust the way the clip is padded internally during the scaling process. Accepted values are:
                                0: Assume the image was resized with mirror padding.
                                1: Assume the image was resized with zero padding.
                                2: Assume the image was resized with extend padding, where the outermost row was extended infinitely far.
                            Defaults to 0.
    :param border_radius:   Radius for the border mask. Only used when border_handling is set to 1 or 2.
                            Defaults to kernel radius if possible, else 2.
    :param bbmod_masks:     Specify rows to be bbmod'ed for a clip to generate the masks on. Will probably be useful for the new border param in descale.
    """

    height: float
    kernel: KernelT = Catrom
    upscaler: Doubler | ScalerT = NNEDI_Doubler()
    downscaler: ScalerT = Catrom
    base_height: int | None = None
    width: float | None = None
    base_width: int | None = None
    shift: tuple[int, int] = (0, 0)
    do_post_double: Callable[[vs.VideoNode], vs.VideoNode] | None = None
    credit_mask: vs.VideoNode | bool | None = None
    credit_mask_thr: float = 0.04
    credit_mask_bh: bool = False
    line_mask: vs.VideoNode | bool | Sequence[Union[EdgeDetectT, ScalerT, float | None]] | None = None
    field_based: FieldBasedT | None = None
    border_handling: int = 0
    border_radius: int | None = None
    bbmod_masks: int | list[int] = 0  # Not actually implemented yet lol

    def generate_clips(self, clip: vs.VideoNode) -> "DescaleTarget":
        """
        Generates descaled and rescaled clips of the given input clip

        :param clip:    Clip to descale and rescale
        """
        self.kernel = Kernel.ensure_obj(self.kernel)
        self.input_clip = clip.std.SetFrameProp("Target", self.index + 1)
        bits, clip = get_depth(clip), get_y(clip)
        self.height = float(self.height)

        self.field_based = FieldBased.from_param(self.field_based) or FieldBased.from_video(clip)

        self.border_handling = self.kernel.kwargs.pop("border_handling", self.border_handling)

        if not self.width:
            self.width = float((self.height * clip.width / clip.height) if not self.height.is_integer() else get_w(self.height, clip))

        if self.field_based.is_inter:
            if not self.height.is_integer():
                raise ValueError("DescaleTarget: `height` must be an integer when descaling an interlaced clip, not float.")
            if not self.width.is_integer():
                raise ValueError("DescaleTarget: `width` must be an integer when descaling an interlaced clip, not float.")

            self._descale_fields(clip)

            ref_y = self.rescale
            clip = FieldBased.PROGRESSIVE.apply(clip)
            self.line_mask = self.line_mask or False
        elif self.height.is_integer():
<<<<<<< HEAD
            self.descale = self.kernel.descale(clip, self.width, self.height, self.shift, border_handling=self.border_handling)
            self.rescale = self._perform_rescale(self.descale)
=======
            self.descale = self.kernel.descale(clip, int(self.width), int(self.height), self.shift)
            self.rescale = self.kernel.scale(self.descale, clip.width, clip.height, self.shift)
>>>>>>> fb7d1569
            ref_y = self.rescale
        else:
            if self.base_height is None:
                raise ValueError("DescaleTarget: height cannot be fractional if you don't pass a base_height.")
            if not float(self.base_height).is_integer():
                raise ValueError("DescaleTarget: Your base_height has to be an integer.")
            if self.base_height < self.height:
                raise ValueError("DescaleTarget: Your base_height has to be bigger than your height.")
            self.frac_args = get_args(clip, self.base_height, self.height, self.base_width, self.shift)
            self.descale = (
                self.kernel.descale(clip, **self.frac_args, border_handling=self.border_handling)
                .std.CopyFrameProps(clip)
                .std.SetFrameProp("Descale", self.index + 1)
            )
            self.frac_args.pop("width")
            self.frac_args.pop("height")
            self.rescale = self._perform_rescale(self.descale, **self.frac_args)
            self.rescale = self.rescale.std.CopyFrameProps(clip).std.SetFrameProp("Rescale", self.index + 1)
            if self.credit_mask_bh:
<<<<<<< HEAD
                base_height_desc = self.kernel.descale(
                    clip, self.base_height * (clip.width / clip.height), self.base_height, border_handling=self.border_handling
                )
=======
                base_height_desc = self.kernel.descale(clip, get_w(self.base_height, clip), self.base_height)
>>>>>>> fb7d1569
                ref_y = self.kernel.scale(base_height_desc, clip.width, clip.height)
            else:
                ref_y = self.rescale

        if self.line_mask != False and not isinstance(self.line_mask, Sequence):
            try:
                # Scaling was changed so I abuse the new param to check if its the newer version
                self.line_mask = KirschTCanny().edgemask(clip, lthr=80 / 255, hthr=150 / 255, planes=(0, True))
            except:
                self.line_mask = KirschTCanny().edgemask(clip, lthr=80 << 8, hthr=150 << 8)

            if self.do_post_double is not None:
                self.line_mask = self.line_mask.std.Inflate()

            self.line_mask = depth(self.line_mask, bits).std.Limiter()

        if self.credit_mask != False or self.credit_mask_thr <= 0:
            if not isinstance(self.credit_mask, vs.VideoNode):
                self.credit_mask = core.std.Expr([depth(clip, 32), depth(ref_y, 32)], f"x y - abs {self.credit_mask_thr} < 0 1 ?")
                self.credit_mask = depth(self.credit_mask, 16, range_out=ColorRange.FULL, range_in=ColorRange.FULL)
                self.credit_mask = self.credit_mask.rgvs.RemoveGrain(mode=6)
                self.credit_mask = iterate(self.credit_mask, core.std.Maximum, 2)
                self.credit_mask = iterate(self.credit_mask, core.std.Inflate, 2 if self.do_post_double is None else 4)

            self.credit_mask = depth(self.credit_mask, bits).std.Limiter()

        return self

    def _perform_rescale(self, clip: vs.VideoNode, **kwargs: Any) -> vs.VideoNode:
        if self.border_handling:
            clip = clip.std.AddBorders(
                *((0, 0) if self.width == self.input_clip.width else (10, 10)),
                *((0, 0) if self.height == self.input_clip.height else (10, 10)),
                get_lowest_value(clip, False, ColorRange.from_video(clip))
            )

        shift = [
            (kwargs.pop("src_top", False) or self.shift[0]) + (self.height != self.input_clip.height) * 10,
            (kwargs.pop("src_left", False) or self.shift[1]) + (self.width != self.input_clip.width) * 10,
        ]

        return self.kernel.scale(
            clip, self.input_clip.width, self.input_clip.height, shift,
            src_width=kwargs.pop("src_width", clip.width) - (clip.width - self.width),
            src_height=kwargs.pop("src_height", clip.height) - (clip.height - self.height),
            **kwargs
        )

    def get_diff(self, clip: vs.VideoNode) -> vs.VideoNode:
        """
        Returns a clip used for diff measuring ala getnative

        :param clip:    Clip to compare the rescaled clip to
        :return:        Diff clip
        """
        clip = depth(get_y(clip), 32)
        diff = core.std.Expr([depth(self.rescale, 32), clip], ["x y - abs dup 0.015 > swap 0 ?"])
        return diff.std.Crop(5, 5, 5, 5).std.PlaneStats()

    def get_upscaled(self, clip: vs.VideoNode, chroma: vs.VideoNode | None = None) -> vs.VideoNode:
        """
        Generates and returns the fully upscaled & masked & what not clip
        """
        if self.descale is None or self.rescale is None:
            self.generate_clips(clip)

        bits, y = get_depth(clip), get_y(clip)

        if isinstance(self.upscaler, Doubler):
            self.doubled = self.upscaler.double(self.descale)
        else:
            self.upscaler = Scaler.ensure_obj(self.upscaler)
<<<<<<< HEAD

            self.doubled = self.upscaler.scale(
                self.descale, self.descale.width * ((self.width != self.input_clip.width) + 1),
                self.descale.height * ((self.height != self.input_clip.height) + 1)
=======
            self.doubled = self.upscaler.scale(
                self.descale,
                self.descale.width * ((self.width != self.input_clip.width) + 1),
                self.descale.height * ((self.height != self.input_clip.height) + 1),
>>>>>>> fb7d1569
            )

        if self.do_post_double is not None:
            self.doubled = self.do_post_double(self.doubled)

        self.downscaler = Scaler.ensure_obj(self.downscaler)
        if hasattr(self, "frac_args"):
            # TODO: Figure out how to counteract shift during descaling (if we want to?), maybe additive?
            self.frac_args.update({key: value * 2 for (key, value) in self.frac_args.items()})
            self.upscale = self.downscaler.scale(self.doubled, clip.width, clip.height, **self.frac_args)
            self.upscale = self.upscale.std.CopyFrameProps(self.rescale)
        else:
            self.upscale = self.downscaler.scale(self.doubled, clip.width, clip.height, self.shift)

        self.upscale = depth(self.upscale, bits)
        self.rescale = depth(self.rescale, bits)

        if self.line_mask != False:
            if isinstance(self.line_mask, Sequence):
                if len(self.line_mask) < 4:
                    raise ValueError("DescaleTarget: line_mask must contain an Edgemask, Downscaler, lthr and hthr if you passed a list.")
                mask_fun = EdgeDetect.ensure_obj(self.line_mask[0])
                if self.line_mask[2] is None:
                    mask = mask_fun.edgemask(self.doubled, planes=0).std.Maximum().std.Inflate()
                else:
                    mask = mask_fun.edgemask(self.doubled, self.line_mask[2], self.line_mask[3], planes=0)
                self.line_mask = Scaler.ensure_obj(self.line_mask[1]).scale(mask, clip.width, clip.height)

            if self.border_handling:
                self._add_border_mask()

            self.upscale = y.std.MaskedMerge(self.upscale, self.line_mask)

        if self.credit_mask != False or self.credit_mask_thr <= 0:
            self.upscale = self.upscale.std.MaskedMerge(y, self.credit_mask)

        self.upscale = depth(self.upscale, bits)
        self.upscale = self.upscale if clip.format.color_family == vs.GRAY else join(self.upscale, clip)
        return self.upscale if not chroma else join(depth(self.upscale, get_depth(chroma)), depth(chroma, get_depth(chroma)))

    def _return_creditmask(self) -> vs.VideoNode:
        return core.std.BlankClip(self.input_clip) if self.credit_mask == False else self.credit_mask

    def _return_linemask(self) -> vs.VideoNode:
        return core.std.BlankClip(self.input_clip) if self.line_mask == False else self.line_mask

    def _return_bordermask(self) -> vs.VideoNode:
        return core.std.BlankClip(self.input_clip) if not hasattr(self, "_bord_mask") else self._bord_mask

    def _return_doubled(self) -> vs.VideoNode:
        return core.std.BlankClip(self.input_clip, width=self.input_clip * 2) if not self.doubled else self.doubled

    def _descale_fields(self, clip: vs.VideoNode) -> None:
        wclip = self.field_based.apply(clip)

        self.descale = self.kernel.descale(wclip, self.width, self.height, border_handling=self.border_handling)
        self.rescale = self.kernel.scale(self.descale, clip.width, clip.height)

        self.descale = FieldBased.PROGRESSIVE.apply(self.descale)
        self.rescale = FieldBased.PROGRESSIVE.apply(self.rescale)

    @staticmethod
    def crossconv_shift_calc_irregular(clip: vs.VideoNode, native_height: int) -> float:
        """Calculate the shift for an irregular cross-conversion."""
        return 0.25 / (clip.height / native_height)

    def _add_border_mask(self) -> None:
        """Add the borders to the line mask for border_handling."""
        if self.border_radius == 0:
            return

        if self.line_mask:
            self.line_mask = self._crop_mask_bord(self.line_mask, get_peak_value(self.input_clip))

        if self.credit_mask:
            self.credit_mask = self._crop_mask_bord(self.credit_mask)

    def _crop_mask_bord(self, mask: vs.VideoNode, color: float = 0.0) -> vs.VideoNode:
        if not hasattr(self, "_bord_crop_args"):
            self._bord_crop_args = self._get_border_crop()

        return mask.std.Crop(*self._bord_crop_args).std.AddBorders(*self._bord_crop_args, [color])

    def _get_border_crop(self) -> tuple:
        """Get the crops for the border handling masking."""
        if self.height == self.input_clip.height:
            vertical_crop = (0, 0)
        else:
            base_height = self.base_height or self.height
            src_top = self.frac_args.src_top if hasattr(self, "frac_args") else self.shift[0]

            top = 1 + floor(
                (-(base_height - 1) / 2 + self._kernel_window - src_top - 1)
                * self.input_clip.height / self.height + (self.input_clip.height - 1) / 2
            )

            bottom = 1 + floor(
                (-(base_height - 1) / 2 + self._kernel_window - (base_height - self.height - src_top) - 1)
                * self.input_clip.height / self.height + (self.input_clip.height - 1) / 2
            )

            vertical_crop = (top, bottom)

        if self.width == self.input_clip.width:
            horizontal_crop = (0, 0)
        else:
            base_width = self.base_width or self.width
            src_left = self.frac_args.src_left if hasattr(self, "frac_args") else self.shift[1]

            left = 1 + floor(
                (-(base_width - 1) / 2 + self._kernel_window - src_left - 1)
                * self.input_clip.width / self.width + (self.input_clip.width - 1) / 2
            )

            right = 1 + floor(
                (-(base_width - 1) / 2 + self._kernel_window - (base_width - self.width - src_left) - 1)
                * self.input_clip.width / self.width + (self.input_clip.width - 1) / 2
            )

            horizontal_crop = (left, right)

        return horizontal_crop + vertical_crop

    @property
    def _kernel_window(self) -> int:
        if (bord_rad := self.border_radius) is None:
            try:
                bord_rad = self.kernel.kernel_radius
            except (AttributeError, NotImplementedError):
                bord_rad = 2

        return bord_rad


DT = DescaleTarget


class MixedRescale:
    def __init__(self, src: vs.VideoNode, *targets: DescaleTarget) -> None:
        """
        A naive per-frame diff approach of trying to get the best descale.
        Credits to Setsu for most of this class.


        Example usage:
        ```
        t1 = DT(847.1, Bilinear(), base_height=848)
        t2 = DescaleTarget(843.75, Bilinear(), base_height=846)

        rescaled = MixedRescale(clip, t1, t2)

        out(rescaled.final)
        out(rescaled.line_mask)
        ```
        """
        y = get_y(src)

        for i, d in enumerate(targets):
            d.index = i
            d.generate_clips(y)

        prop_srcs = [d.get_diff(y) for d in targets]
        targets_idx = tuple(range(len(targets)))

        blank = core.std.BlankClip(None, 1, 1, vs.GRAY8, src.num_frames, keep=True)

        map_prop_srcs = [blank.std.CopyFrameProps(prop_src).akarin.Expr("x.PlaneStatsAverage", vs.GRAYS) for prop_src in prop_srcs]

        base_frame, idx_frames = blank.get_frame(0), []

        for i in targets_idx:
            fcurr = base_frame.copy()

            fcurr[0][0, 0] = i

            idx_frames.append((i, fcurr))

        def _select(n: int, f: vs.VideoFrame) -> vs.VideoFrame:
            return min(idx_frames, key=lambda i: f[i[0]][0][0, 0])[1]

        _select_clip = blank.std.ModifyFrame(map_prop_srcs, _select)

        def _selector(clips: list[vs.VideoNode | None]) -> vs.VideoNode:
            base = next(filter(None, clips), None)

            if base is None:
                raise ValueError("Requested clip was None")

            base = base.std.BlankClip(keep=True)
            clips = [c or base for c in clips]

            return core.std.FrameEval(base, lambda n, f: clips[f[0][0, 0]], _select_clip)

        self.upscaled = _selector(
            [t.get_upscaled(t.input_clip) if src.format.color_family == vs.GRAY else t.get_upscaled(t.input_clip, src) for t in targets]
        )
        # self.upscaled = depth(self.upscaled, get_depth(src))
        self.final = self.upscaled

        self.rescaled = _selector([t.rescale for t in targets])
        # These two are not working yet because I need to figure out how to make the base clip up there use varres
        # self.descaled = _selector([t.descale for t in targets])
        # self.doubled = _selector([t._return_doubled() for t in targets])
        self.credit_mask = _selector([t._return_creditmask() for t in targets])
        self.line_mask = _selector([t._return_linemask() for t in targets])

    def get_upscaled(self, *_) -> vs.VideoNode:
        return self.upscaled<|MERGE_RESOLUTION|>--- conflicted
+++ resolved
@@ -1,11 +1,3 @@
-<<<<<<< HEAD
-=======
-from vstools import vs, core, get_y, depth, iterate, ColorRange, join, get_depth, FieldBased, FieldBasedT, get_w
-from vskernels import Scaler, ScalerT, Kernel, KernelT, Catrom
-from vsmasktools import EdgeDetectT, EdgeDetect
-from typing import Callable, Sequence, Union
-from math import floor
->>>>>>> fb7d1569
 from dataclasses import dataclass
 from math import floor
 from typing import Any, Callable, Sequence, Union
@@ -130,13 +122,8 @@
             clip = FieldBased.PROGRESSIVE.apply(clip)
             self.line_mask = self.line_mask or False
         elif self.height.is_integer():
-<<<<<<< HEAD
             self.descale = self.kernel.descale(clip, self.width, self.height, self.shift, border_handling=self.border_handling)
             self.rescale = self._perform_rescale(self.descale)
-=======
-            self.descale = self.kernel.descale(clip, int(self.width), int(self.height), self.shift)
-            self.rescale = self.kernel.scale(self.descale, clip.width, clip.height, self.shift)
->>>>>>> fb7d1569
             ref_y = self.rescale
         else:
             if self.base_height is None:
@@ -156,13 +143,9 @@
             self.rescale = self._perform_rescale(self.descale, **self.frac_args)
             self.rescale = self.rescale.std.CopyFrameProps(clip).std.SetFrameProp("Rescale", self.index + 1)
             if self.credit_mask_bh:
-<<<<<<< HEAD
                 base_height_desc = self.kernel.descale(
                     clip, self.base_height * (clip.width / clip.height), self.base_height, border_handling=self.border_handling
                 )
-=======
-                base_height_desc = self.kernel.descale(clip, get_w(self.base_height, clip), self.base_height)
->>>>>>> fb7d1569
                 ref_y = self.kernel.scale(base_height_desc, clip.width, clip.height)
             else:
                 ref_y = self.rescale
@@ -235,17 +218,10 @@
             self.doubled = self.upscaler.double(self.descale)
         else:
             self.upscaler = Scaler.ensure_obj(self.upscaler)
-<<<<<<< HEAD
 
             self.doubled = self.upscaler.scale(
                 self.descale, self.descale.width * ((self.width != self.input_clip.width) + 1),
                 self.descale.height * ((self.height != self.input_clip.height) + 1)
-=======
-            self.doubled = self.upscaler.scale(
-                self.descale,
-                self.descale.width * ((self.width != self.input_clip.width) + 1),
-                self.descale.height * ((self.height != self.input_clip.height) + 1),
->>>>>>> fb7d1569
             )
 
         if self.do_post_double is not None:
